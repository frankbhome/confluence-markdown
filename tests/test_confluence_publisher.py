--- conflicted
+++ resolved
@@ -2,14 +2,7 @@
 """Tests for Confluence Publisher functionality."""
 
 import os
-<<<<<<< HEAD
 from typing import Any
-=======
-import sys
-from unittest.mock import Mock, patch
-
-import pytest
->>>>>>> 9ac521a3
 
 # Add the project root to the Python path
 sys.path.insert(0, os.path.dirname(os.path.dirname(os.path.abspath(__file__))))
